#!/bin/bash
# Copyright (c) Facebook, Inc. and its affiliates.
#
# This source code is licensed under the MIT license found in the
# LICENSE file in the root directory of this source tree.

<<<<<<< HEAD
TEST_FAILED=0
FAILED_TESTS=$""

failed_test() {
  ((TEST_FAILED++))
  FAILED_TESTS=$"$FAILED_TESTS\n - $1\t[FAILED]"
=======
N_TEST_FAILED=0
FAILED_TESTS=$""

failed_test() {
  ((N_TEST_FAILED++))
  FAILED_TESTS=$(printf "%s\n%s" "$FAILED_TESTS" "$1")
>>>>>>> 6250a7e6
}

for test in *_test; do
  if [[ -f "$test" ]]; then
<<<<<<< HEAD
    ./"$test" || failed_test $test
=======
    ./"$test" || failed_test "$test"
>>>>>>> 6250a7e6
  else
    # Wildcard did not expand into any file (i.e. files don't exist)
    echo "Tests not found. Please make sure you are in the build directory."
    exit 2
  fi
done

<<<<<<< HEAD
if [[ $TEST_FAILED -ne 0 ]]; then
  printf $"$TEST_FAILED test(s) has failed.$FAILED_TESTS\n"
=======
if [[ $N_TEST_FAILED -ne 0 ]]; then
  printf "%s test(s) failed.%s\n" "$N_TEST_FAILED" "$FAILED_TESTS"
>>>>>>> 6250a7e6
  exit 1
fi<|MERGE_RESOLUTION|>--- conflicted
+++ resolved
@@ -4,30 +4,17 @@
 # This source code is licensed under the MIT license found in the
 # LICENSE file in the root directory of this source tree.
 
-<<<<<<< HEAD
-TEST_FAILED=0
-FAILED_TESTS=$""
-
-failed_test() {
-  ((TEST_FAILED++))
-  FAILED_TESTS=$"$FAILED_TESTS\n - $1\t[FAILED]"
-=======
 N_TEST_FAILED=0
 FAILED_TESTS=$""
 
 failed_test() {
   ((N_TEST_FAILED++))
   FAILED_TESTS=$(printf "%s\n%s" "$FAILED_TESTS" "$1")
->>>>>>> 6250a7e6
 }
 
 for test in *_test; do
   if [[ -f "$test" ]]; then
-<<<<<<< HEAD
-    ./"$test" || failed_test $test
-=======
     ./"$test" || failed_test "$test"
->>>>>>> 6250a7e6
   else
     # Wildcard did not expand into any file (i.e. files don't exist)
     echo "Tests not found. Please make sure you are in the build directory."
@@ -35,12 +22,7 @@
   fi
 done
 
-<<<<<<< HEAD
-if [[ $TEST_FAILED -ne 0 ]]; then
-  printf $"$TEST_FAILED test(s) has failed.$FAILED_TESTS\n"
-=======
 if [[ $N_TEST_FAILED -ne 0 ]]; then
   printf "%s test(s) failed.%s\n" "$N_TEST_FAILED" "$FAILED_TESTS"
->>>>>>> 6250a7e6
   exit 1
 fi